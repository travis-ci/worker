// Package config contains the flags and defaults for Worker configuration.
package config

import (
	"fmt"
	"io"
	"os"
	"reflect"
	"sort"
	"strings"
	"time"

	"gopkg.in/urfave/cli.v1"
)

var (
	defaultAmqpURI                     = "amqp://"
	defaultBaseDir                     = "."
	defaultFilePollingInterval, _      = time.ParseDuration("5s")
	defaultHTTPPollingInterval, _      = time.ParseDuration("3s")
	defaultHTTPRefreshClaimInterval, _ = time.ParseDuration("5s")
	defaultPoolSize                    = 1
	defaultProviderName                = "docker"
	defaultQueueType                   = "amqp"

	defaultHardTimeout, _         = time.ParseDuration("50m")
	defaultInitialSleep, _        = time.ParseDuration("1s")
	defaultLogTimeout, _          = time.ParseDuration("10m")
	defaultMaxLogLength           = 4500000
	defaultScriptUploadTimeout, _ = time.ParseDuration("3m30s")
	defaultStartupTimeout, _      = time.ParseDuration("4m")

	defaultBuildCacheFetchTimeout, _ = time.ParseDuration("5m")
	defaultBuildCachePushTimeout, _  = time.ParseDuration("5m")

	defaultHostname, _ = os.Hostname()
	defaultLanguage    = "default"
	defaultDist        = "trusty"
	defaultGroup       = "stable"
	defaultOS          = "linux"

	configType = reflect.ValueOf(Config{}).Type()

	defs = []*ConfigDef{
		NewConfigDef("ProviderName", &cli.StringFlag{
			Value: defaultProviderName,
			Usage: "The name of the provider to use. See below for provider-specific configuration",
		}),
		NewConfigDef("QueueType", &cli.StringFlag{
			Value: defaultQueueType,
			Usage: `The name of the queue type to use ("amqp", "http", or "file")`,
		}),
		NewConfigDef("AmqpHeartbeat", &cli.DurationFlag{
			Value: 10 * time.Second,
			Usage: "The heartbeat timeout value defines after what time the peer TCP connection should be considered unreachable",
		}),
		NewConfigDef("AmqpConsumerPriority", &cli.IntFlag{
			Value: 0,
			Usage: "The consumer priority to set when consuming jobs",
		}),
		NewConfigDef("AmqpURI", &cli.StringFlag{
			Value: defaultAmqpURI,
			Usage: `The URI to the AMQP server to connect to (only valid for "amqp" queue type)`,
		}),
		NewConfigDef("LogsAmqpURI", &cli.StringFlag{
			Usage: `The URI to the Logs AMQP server to connect to (only valid for "amqp" queue type)`,
		}),
		NewConfigDef("AmqpInsecure", &cli.BoolFlag{
			Usage: `Whether to connect to the AMQP server without verifying TLS certificates (only valid for "amqp" queue type)`,
		}),
		NewConfigDef("AmqpTlsCert", &cli.StringFlag{
			Usage: `The TLS certificate used to connet to the jobs AMQP server`,
		}),
		NewConfigDef("AmqpTlsCertPath", &cli.StringFlag{
			Usage: `Path to the TLS certificate used to connet to the jobs AMQP server`,
		}),
		NewConfigDef("LogsAmqpTlsCert", &cli.StringFlag{
			Usage: `The TLS certificate used to connet to the logs AMQP server`,
		}),
		NewConfigDef("LogsAmqpTlsCertPath", &cli.StringFlag{
			Usage: `Path to the TLS certificate used to connet to the logs AMQP server`,
		}),
		NewConfigDef("BaseDir", &cli.StringFlag{
			Value: defaultBaseDir,
			Usage: `The base directory for file-based queues (only valid for "file" queue type)`,
		}),
		NewConfigDef("FilePollingInterval", &cli.DurationFlag{
			Value: defaultFilePollingInterval,
			Usage: `The interval at which file-based queues are checked (only valid for "file" queue type)`,
		}),
		NewConfigDef("PoolSize", &cli.IntFlag{
			Value: defaultPoolSize,
			Usage: "The size of the processor pool, affecting the number of jobs this worker can run in parallel",
		}),
		NewConfigDef("BuildAPIURI", &cli.StringFlag{
			Usage: "The full URL to the build API endpoint to use. Note that this also requires the path of the URL. If a username is included in the URL, this will be translated to a token passed in the Authorization header",
		}),
		NewConfigDef("QueueName", &cli.StringFlag{
			Usage: "The AMQP queue to subscribe to for jobs",
		}),
		NewConfigDef("HTTPPollingInterval", &cli.DurationFlag{
			Value: defaultHTTPPollingInterval,
			Usage: `Sleep interval between new job requests (only valid for "http" queue type)`,
		}),
		NewConfigDef("HTTPRefreshClaimInterval", &cli.DurationFlag{
			Value: defaultHTTPRefreshClaimInterval,
			Usage: `Sleep interval between job claim refresh requests (only valid for "http" queue type)`,
		}),
		NewConfigDef("LibratoEmail", &cli.StringFlag{
			Usage: "Librato metrics account email",
		}),
		NewConfigDef("LibratoToken", &cli.StringFlag{
			Usage: "Librato metrics account token",
		}),
		NewConfigDef("LibratoSource", &cli.StringFlag{
			Value: defaultHostname,
			Usage: "Librato metrics source name",
		}),
		NewConfigDef("SentryDSN", &cli.StringFlag{
			Usage: "The DSN to send Sentry events to",
		}),
		NewConfigDef("SentryHookErrors", &cli.BoolFlag{
			Usage: "Add logrus.ErrorLevel to logrus sentry hook",
		}),
		NewConfigDef("Hostname", &cli.StringFlag{
			Value: defaultHostname,
			Usage: "Host name used in log output to identify the source of a job",
		}),
		NewConfigDef("DefaultLanguage", &cli.StringFlag{
			Value: defaultLanguage,
			Usage: "Default \"language\" value for each job",
		}),
		NewConfigDef("DefaultDist", &cli.StringFlag{
			Value: defaultDist,
			Usage: "Default \"dist\" value for each job",
		}),
		NewConfigDef("DefaultGroup", &cli.StringFlag{
			Value: defaultGroup,
			Usage: "Default \"group\" value for each job",
		}),
		NewConfigDef("DefaultOS", &cli.StringFlag{
			Value: defaultOS,
			Usage: "Default \"os\" value for each job",
		}),
		NewConfigDef("HardTimeout", &cli.DurationFlag{
			Value: defaultHardTimeout,
			Usage: "The outermost (maximum) timeout for a given job, at which time the job is cancelled",
		}),
		NewConfigDef("InitialSleep", &cli.DurationFlag{
			Value: defaultInitialSleep,
			Usage: "The time to sleep prior to opening log and starting job",
		}),
		NewConfigDef("LogTimeout", &cli.DurationFlag{
			Value: defaultLogTimeout,
			Usage: "The timeout for a job that's not outputting anything",
		}),
		NewConfigDef("ScriptUploadTimeout", &cli.DurationFlag{
			Value: defaultScriptUploadTimeout,
			Usage: "The timeout for the script upload step",
		}),
		NewConfigDef("StartupTimeout", &cli.DurationFlag{
			Value: defaultStartupTimeout,
			Usage: "The timeout for execution environment to be ready",
		}),
		NewConfigDef("MaxLogLength", &cli.IntFlag{
			Value: defaultMaxLogLength,
			Usage: "The maximum length of a log in bytes",
		}),
		NewConfigDef("JobBoardURL", &cli.StringFlag{
			Usage: "The base URL for job-board used with http queue",
		}),
		NewConfigDef("TravisSite", &cli.StringFlag{
			Usage: "Either 'org' or 'com', used for job-board",
		}),
		NewConfigDef("StateUpdatePoolSize", &cli.IntFlag{
			Usage: "The pool size for state update workers",
			Value: 3,
		}),
		NewConfigDef("LogPoolSize", &cli.IntFlag{
			Usage: "The pool size for log workers",
			Value: 3,
		}),
		NewConfigDef("RabbitMQSharding", &cli.BoolFlag{
			Usage: "Enable sharding for the logs AMQP queue",
		}),

		// build script generator flags
		NewConfigDef("BuildCacheFetchTimeout", &cli.DurationFlag{
			Value: defaultBuildCacheFetchTimeout,
		}),
		NewConfigDef("BuildCachePushTimeout", &cli.DurationFlag{
			Value: defaultBuildCachePushTimeout,
		}),
		NewConfigDef("BuildAptCache", &cli.StringFlag{}),
		NewConfigDef("BuildNpmCache", &cli.StringFlag{}),
		NewConfigDef("BuildParanoid", &cli.BoolFlag{}),
		NewConfigDef("BuildFixResolvConf", &cli.BoolFlag{}),
		NewConfigDef("BuildFixEtcHosts", &cli.BoolFlag{}),
		NewConfigDef("BuildCacheType", &cli.StringFlag{}),
		NewConfigDef("BuildCacheS3Scheme", &cli.StringFlag{}),
		NewConfigDef("BuildCacheS3Region", &cli.StringFlag{}),
		NewConfigDef("BuildCacheS3Bucket", &cli.StringFlag{}),
		NewConfigDef("BuildCacheS3AccessKeyID", &cli.StringFlag{}),
		NewConfigDef("BuildCacheS3SecretAccessKey", &cli.StringFlag{}),

		// non-config and special case flags
		NewConfigDef("PayloadFilterExecutable", &cli.StringFlag{
			Usage: "External executable which will be called to filter the json to be sent to the build script generator",
		}),
		NewConfigDef("SkipShutdownOnLogTimeout", &cli.BoolFlag{
			Usage: "Special-case mode to aid with debugging timed out jobs",
		}),
		NewConfigDef("BuildAPIInsecureSkipVerify", &cli.BoolFlag{
			Usage: "Skip build API TLS verification (useful for Enterprise and testing)",
		}),
		NewConfigDef("pprof-port", &cli.StringFlag{
			Usage: "enable pprof http endpoint (and internal http api) at port",
		}),
		NewConfigDef("http-api-port", &cli.StringFlag{
			Usage: "enable http api (and pprof) at port",
		}),
		NewConfigDef("http-api-auth", &cli.StringFlag{
			Usage: "username:password for http api basic auth",
		}),
		NewConfigDef("silence-metrics", &cli.BoolFlag{
			Usage: "silence metrics logging in case no Librato creds have been provided",
		}),
		NewConfigDef("echo-config", &cli.BoolFlag{
			Usage: "echo parsed config and exit",
		}),
		NewConfigDef("list-backend-providers", &cli.BoolFlag{
			Usage: "echo backend provider list and exit",
		}),
		NewConfigDef("debug", &cli.BoolFlag{
			Usage: "set log level to debug",
		}),
		NewConfigDef("start-hook", &cli.StringFlag{
			Usage: "executable to run just before starting",
		}),
		NewConfigDef("stop-hook", &cli.StringFlag{
			Usage: "executable to run just before exiting",
		}),
		NewConfigDef("heartbeat-url", &cli.StringFlag{
			Usage: "health check and/or supervisor check URL (expects response: {\"state\": \"(up|down)\"})",
		}),
		NewConfigDef("heartbeat-url-auth-token", &cli.StringFlag{
			Usage: "auth token for health check and/or supervisor check URL (may be \"file://path/to/file\")",
		}),
	}

	// Flags is the list of all CLI flags accepted by travis-worker
	Flags = defFlags(defs)
)

func twEnvVars(key string) string {
	return strings.ToUpper(strings.Join(twEnvVarsSlice(key), ","))
}

func twEnvVarsSlice(key string) []string {
	return []string{
		fmt.Sprintf("TRAVIS_WORKER_%s", key),
		key,
	}
}

func init() {
	wd, err := os.Getwd()
	if err != nil {
		return
	}

	defaultBaseDir = wd
}

func defFlags(defs []*ConfigDef) []cli.Flag {
	f := []cli.Flag{}

	for _, def := range defs {
		f = append(f, def.Flag)
	}

	return f
}

type ConfigDef struct {
	FieldName string
	Name      string
	EnvVar    string
	Flag      cli.Flag
	HasField  bool
}

func NewConfigDef(fieldName string, flag cli.Flag) *ConfigDef {
	if fieldName == "" {
		panic("empty field name")
	}

	var name string
	if string(fieldName[0]) == strings.ToLower(string(fieldName[0])) {
		name = fieldName
	} else {
		field, _ := configType.FieldByName(fieldName)
		name = field.Tag.Get("config")
	}

	env := strings.ToUpper(strings.Replace(name, "-", "_", -1))

	def := &ConfigDef{
		FieldName: fieldName,
		Name:      name,
		EnvVar:    env,
		HasField:  fieldName != name,
	}

	envPrefixed := twEnvVars(env)

	if f, ok := flag.(*cli.BoolFlag); ok {
		def.Flag, f.Name, f.EnvVar = f, name, envPrefixed
		return def
	} else if f, ok := flag.(*cli.StringFlag); ok {
		def.Flag, f.Name, f.EnvVar = f, name, envPrefixed
		return def
	} else if f, ok := flag.(*cli.IntFlag); ok {
		def.Flag, f.Name, f.EnvVar = f, name, envPrefixed
		return def
	} else if f, ok := flag.(*cli.DurationFlag); ok {
		def.Flag, f.Name, f.EnvVar = f, name, envPrefixed
		return def
	} else {
		return def
	}
}

// Config contains all the configuration needed to run the worker.
type Config struct {
<<<<<<< HEAD
	ProviderName        string        `config:"provider-name"`
	QueueType           string        `config:"queue-type"`
	AmqpURI             string        `config:"amqp-uri"`
	AmqpInsecure        bool          `config:"amqp-insecure"`
	AmqpTlsCert         string        `config:"amqp-tls-cert"`
	AmqpTlsCertPath     string        `config:"amqp-tls-cert-path"`
	AmqpHeartbeat       time.Duration `config:"amqp-heartbeat"`
	BaseDir             string        `config:"base-dir"`
	PoolSize            int           `config:"pool-size"`
	BuildAPIURI         string        `config:"build-api-uri"`
	QueueName           string        `config:"queue-name"`
	LibratoEmail        string        `config:"librato-email"`
	LibratoToken        string        `config:"librato-token"`
	LibratoSource       string        `config:"librato-source"`
	LogsAmqpURI         string        `config:"logs-amqp-uri"`
	LogsAmqpTlsCert     string        `config:"logs-amqp-tls-cert"`
	LogsAmqpTlsCertPath string        `config:"logs-amqp-tls-cert-path"`
	SentryDSN           string        `config:"sentry-dsn"`
	Hostname            string        `config:"hostname"`
	DefaultLanguage     string        `config:"default-language"`
	DefaultDist         string        `config:"default-dist"`
	DefaultGroup        string        `config:"default-group"`
	DefaultOS           string        `config:"default-os"`
	JobBoardURL         string        `config:"job-board-url"`
	TravisSite          string        `config:"travis-site"`
	RabbitMQSharding    bool          `config:"rabbitmq-sharding"`
=======
	ProviderName         string        `config:"provider-name"`
	QueueType            string        `config:"queue-type"`
	AmqpURI              string        `config:"amqp-uri"`
	AmqpInsecure         bool          `config:"amqp-insecure"`
	AmqpTlsCert          string        `config:"amqp-tls-cert"`
	AmqpTlsCertPath      string        `config:"amqp-tls-cert-path"`
	AmqpHeartbeat        time.Duration `config:"amqp-heartbeat"`
	AmqpConsumerPriority int           `config:"amqp-consumer-priority"`
	BaseDir              string        `config:"base-dir"`
	PoolSize             int           `config:"pool-size"`
	BuildAPIURI          string        `config:"build-api-uri"`
	QueueName            string        `config:"queue-name"`
	LibratoEmail         string        `config:"librato-email"`
	LibratoToken         string        `config:"librato-token"`
	LibratoSource        string        `config:"librato-source"`
	LogsAmqpURI          string        `config:"logs-amqp-uri"`
	LogsAmqpTlsCert      string        `config:"logs-amqp-tls-cert"`
	LogsAmqpTlsCertPath  string        `config:"logs-amqp-tls-cert-path"`
	SentryDSN            string        `config:"sentry-dsn"`
	Hostname             string        `config:"hostname"`
	DefaultLanguage      string        `config:"default-language"`
	DefaultDist          string        `config:"default-dist"`
	DefaultGroup         string        `config:"default-group"`
	DefaultOS            string        `config:"default-os"`
	JobBoardURL          string        `config:"job-board-url"`
	TravisSite           string        `config:"travis-site"`
>>>>>>> c370f713

	StateUpdatePoolSize int `config:"state-update-pool-size"`
	LogPoolSize         int `config:"log-pool-size"`

	FilePollingInterval      time.Duration `config:"file-polling-interval"`
	HTTPPollingInterval      time.Duration `config:"http-polling-interval"`
	HTTPRefreshClaimInterval time.Duration `config:"http-refresh-claim-interval"`

	HardTimeout         time.Duration `config:"hard-timeout"`
	InitialSleep        time.Duration `config:"initial-sleep"`
	LogTimeout          time.Duration `config:"log-timeout"`
	MaxLogLength        int           `config:"max-log-length"`
	ScriptUploadTimeout time.Duration `config:"script-upload-timeout"`
	StartupTimeout      time.Duration `config:"startup-timeout"`

	SentryHookErrors           bool `config:"sentry-hook-errors"`
	BuildAPIInsecureSkipVerify bool `config:"build-api-insecure-skip-verify"`
	SkipShutdownOnLogTimeout   bool `config:"skip-shutdown-on-log-timeout"`

	// build script generator options
	BuildCacheFetchTimeout time.Duration `config:"build-cache-fetch-timeout"`
	BuildCachePushTimeout  time.Duration `config:"build-cache-push-timeout"`

	BuildParanoid      bool `config:"build-paranoid"`
	BuildFixResolvConf bool `config:"build-fix-resolv-conf"`
	BuildFixEtcHosts   bool `config:"build-fix-etc-hosts"`

	BuildAptCache               string `config:"build-apt-cache"`
	BuildNpmCache               string `config:"build-npm-cache"`
	BuildCacheType              string `config:"build-cache-type"`
	BuildCacheS3Scheme          string `config:"build-cache-s3-scheme"`
	BuildCacheS3Region          string `config:"build-cache-s3-region"`
	BuildCacheS3Bucket          string `config:"build-cache-s3-bucket"`
	BuildCacheS3AccessKeyID     string `config:"build-cache-s3-access-key-id"`
	BuildCacheS3SecretAccessKey string `config:"build-cache-s3-secret-access-key"`

	PayloadFilterExecutable string `config:"payload-filter-executable"`

	ProviderConfig *ProviderConfig
}

// FromCLIContext creates a Config using a cli.Context by pulling configuration
// from the flags in the context.
func FromCLIContext(c *cli.Context) *Config {
	cfg := &Config{}
	cfgVal := reflect.ValueOf(cfg).Elem()

	for _, def := range defs {
		if !def.HasField {
			continue
		}

		field := cfgVal.FieldByName(def.FieldName)

		if _, ok := def.Flag.(*cli.BoolFlag); ok {
			field.SetBool(c.Bool(def.Name))
		} else if _, ok := def.Flag.(*cli.DurationFlag); ok {
			field.Set(reflect.ValueOf(c.Duration(def.Name)))
		} else if _, ok := def.Flag.(*cli.IntFlag); ok {
			field.SetInt(int64(c.Int(def.Name)))
		} else if _, ok := def.Flag.(*cli.StringFlag); ok {
			field.SetString(c.String(def.Name))
		}
	}

	cfg.ProviderConfig = ProviderConfigFromEnviron(cfg.ProviderName)

	return cfg
}

// WriteEnvConfig writes the given configuration to out. The format of the
// output is a list of environment variables settings suitable to be sourced
// by a Bourne-like shell.
func WriteEnvConfig(cfg *Config, out io.Writer) {
	cfgMap := map[string]interface{}{}
	cfgElem := reflect.ValueOf(cfg).Elem()

	for _, def := range defs {
		if !def.HasField {
			continue
		}

		field := cfgElem.FieldByName(def.FieldName)
		cfgMap[def.Name] = field.Interface()
	}

	sortedCfgMapKeys := []string{}

	for key := range cfgMap {
		sortedCfgMapKeys = append(sortedCfgMapKeys, key)
	}

	sort.Strings(sortedCfgMapKeys)

	fmt.Fprintf(out, "# travis-worker env config generated %s\n", time.Now().UTC())
	for _, key := range sortedCfgMapKeys {
		envKey := fmt.Sprintf("TRAVIS_WORKER_%s", strings.ToUpper(strings.Replace(key, "-", "_", -1)))
		fmt.Fprintf(out, "export %s=%q\n", envKey, fmt.Sprintf("%v", cfgMap[key]))
	}
	fmt.Fprintf(out, "\n# travis-worker provider config:\n")
	cfg.ProviderConfig.Each(func(key, value string) {
		envKey := strings.ToUpper(fmt.Sprintf("TRAVIS_WORKER_%s_%s", cfg.ProviderName, strings.Replace(key, "-", "_", -1)))
		fmt.Fprintf(out, "export %s=%q\n", envKey, value)
	})
	fmt.Fprintf(out, "# end travis-worker env config\n")
}<|MERGE_RESOLUTION|>--- conflicted
+++ resolved
@@ -333,34 +333,6 @@
 
 // Config contains all the configuration needed to run the worker.
 type Config struct {
-<<<<<<< HEAD
-	ProviderName        string        `config:"provider-name"`
-	QueueType           string        `config:"queue-type"`
-	AmqpURI             string        `config:"amqp-uri"`
-	AmqpInsecure        bool          `config:"amqp-insecure"`
-	AmqpTlsCert         string        `config:"amqp-tls-cert"`
-	AmqpTlsCertPath     string        `config:"amqp-tls-cert-path"`
-	AmqpHeartbeat       time.Duration `config:"amqp-heartbeat"`
-	BaseDir             string        `config:"base-dir"`
-	PoolSize            int           `config:"pool-size"`
-	BuildAPIURI         string        `config:"build-api-uri"`
-	QueueName           string        `config:"queue-name"`
-	LibratoEmail        string        `config:"librato-email"`
-	LibratoToken        string        `config:"librato-token"`
-	LibratoSource       string        `config:"librato-source"`
-	LogsAmqpURI         string        `config:"logs-amqp-uri"`
-	LogsAmqpTlsCert     string        `config:"logs-amqp-tls-cert"`
-	LogsAmqpTlsCertPath string        `config:"logs-amqp-tls-cert-path"`
-	SentryDSN           string        `config:"sentry-dsn"`
-	Hostname            string        `config:"hostname"`
-	DefaultLanguage     string        `config:"default-language"`
-	DefaultDist         string        `config:"default-dist"`
-	DefaultGroup        string        `config:"default-group"`
-	DefaultOS           string        `config:"default-os"`
-	JobBoardURL         string        `config:"job-board-url"`
-	TravisSite          string        `config:"travis-site"`
-	RabbitMQSharding    bool          `config:"rabbitmq-sharding"`
-=======
 	ProviderName         string        `config:"provider-name"`
 	QueueType            string        `config:"queue-type"`
 	AmqpURI              string        `config:"amqp-uri"`
@@ -387,7 +359,7 @@
 	DefaultOS            string        `config:"default-os"`
 	JobBoardURL          string        `config:"job-board-url"`
 	TravisSite           string        `config:"travis-site"`
->>>>>>> c370f713
+	RabbitMQSharding     bool          `config:"rabbitmq-sharding"`
 
 	StateUpdatePoolSize int `config:"state-update-pool-size"`
 	LogPoolSize         int `config:"log-pool-size"`
