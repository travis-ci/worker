--- conflicted
+++ resolved
@@ -50,11 +50,7 @@
 	defaultGCEHardTimeoutMinutes = int64(130)
 	defaultGCEImageSelectorType  = "env"
 	defaultGCEImage              = "travis-ci-mega.+"
-<<<<<<< HEAD
 	defaultGCERateLimitTick      = 5 * time.Second
-=======
-	defaultGCERateLimitTick      = 1 * time.Second
->>>>>>> c3ede9d7
 	gceImageTravisCIPrefixFilter = "name eq ^travis-ci-%s.+"
 )
 
@@ -140,12 +136,8 @@
 	uploadRetries     uint64
 	uploadRetrySleep  time.Duration
 
-<<<<<<< HEAD
-	rateLimiter *time.Ticker
-=======
 	rateLimiter         *time.Ticker
 	rateLimitQueueDepth uint64
->>>>>>> c3ede9d7
 }
 
 type gceInstanceConfig struct {
@@ -454,9 +446,6 @@
 }
 
 func (p *gceProvider) apiRateLimit() {
-<<<<<<< HEAD
-	<-p.rateLimiter.C
-=======
 	atomic.AddUint64(&p.rateLimitQueueDepth, 1)
 	metrics.Gauge("travis.worker.vm.provider.gce.rate-limit.queue", int64(p.rateLimitQueueDepth))
 	startWait := time.Now()
@@ -464,7 +453,6 @@
 	metrics.TimeSince("travis.worker.vm.provider.gce.rate-limit", startWait)
 	// This decrements the counter, see the docs for atomic.AddUint64
 	atomic.AddUint64(&p.rateLimitQueueDepth, ^uint64(0))
->>>>>>> c3ede9d7
 }
 
 func (p *gceProvider) Setup() error {
