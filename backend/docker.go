--- conflicted
+++ resolved
@@ -348,20 +348,16 @@
 	dockerHostConfig := &dockercontainer.HostConfig{
 		Privileged: p.runPrivileged,
 		Tmpfs:      p.tmpFs,
-<<<<<<< HEAD
 		ShmSize:    int64(p.runShm),
 		Resources: dockercontainer.Resources{
 			Memory: int64(p.runMemory),
 		},
-=======
-		CPUSet:     strconv.Itoa(p.runCPUs),
 	}
 
 	cpuSets, err := p.checkoutCPUSets()
 	if err != nil {
 		logger.WithField("err", err).Error("couldn't checkout CPUSets")
 		return nil, err
->>>>>>> f1c05cae
 	}
 	logger.WithField("cpu_sets", cpuSets).Info("checked out")
 
@@ -374,28 +370,11 @@
 		"host_config": fmt.Sprintf("%#v", dockerHostConfig),
 	}).Debug("creating container")
 
-<<<<<<< HEAD
 	container, err := p.client.ContainerCreate(ctx, dockerConfig, dockerHostConfig, nil, "")
 
 	if err != nil {
 		err := p.client.ContainerRemove(ctx, container.ID,
 			dockertypes.ContainerRemoveOptions{
-=======
-	// FIXME: This doesn't seem to create the container with the Config and HostConfig
-	container, err := p.client.CreateContainer(docker.CreateContainerOptions{
-		Config:     dockerConfig,
-		HostConfig: dockerHostConfig,
-	})
-	container.Config = dockerConfig
-	container.HostConfig = dockerHostConfig
-
-	if err != nil {
-		logger.WithField("err", err).Error("couldn't create container")
-
-		if container != nil {
-			err := p.client.RemoveContainer(docker.RemoveContainerOptions{
-				ID:            container.ID,
->>>>>>> f1c05cae
 				RemoveVolumes: true,
 				Force:         true,
 			})
@@ -417,13 +396,7 @@
 	errChan := make(chan error)
 	go func(id string) {
 		for {
-<<<<<<< HEAD
 			container, err := p.client.ContainerInspect(ctx, id)
-=======
-			container, err := p.client.InspectContainer(id)
-			container.Config = dockerConfig
-			container.HostConfig = dockerHostConfig
->>>>>>> f1c05cae
 			if err != nil {
 				errChan <- err
 				return
