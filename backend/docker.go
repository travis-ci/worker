package backend

import (
	"archive/tar"
	"bytes"
	"fmt"
	"io"
	"net/http"
	"net/url"
	"path/filepath"
	"runtime"
	"strconv"
	"strings"
	"sync"
	"time"

	gocontext "context"

	dockertypes "github.com/docker/docker/api/types"
	dockercontainer "github.com/docker/docker/api/types/container"
	docker "github.com/docker/docker/client"
	"github.com/docker/go-connections/tlsconfig"
	humanize "github.com/dustin/go-humanize"
	"github.com/pborman/uuid"

	"github.com/pkg/errors"
	"github.com/sirupsen/logrus"
	"github.com/travis-ci/worker/config"
	"github.com/travis-ci/worker/context"
	"github.com/travis-ci/worker/image"
	"github.com/travis-ci/worker/metrics"
	"github.com/travis-ci/worker/ssh"
)

const (
	defaultDockerImageSelectorType = "tag"

	// DockerMinSupportedAPIVersion of 1.24 means the client library in use here
	// can only support docker-engine 1.12 and above
	// (https://docs.docker.com/release-notes/docker-engine/#1120-2016-07-28).
	DockerMinSupportedAPIVersion = "1.24"
)

var (
	defaultDockerNumCPUer       dockerNumCPUer = &stdlibNumCPUer{}
	defaultDockerSSHDialTimeout                = 5 * time.Second
	defaultExecCmd                             = "bash /home/travis/build.sh"
	defaultTmpfsMap                            = map[string]string{"/run": "rw,nosuid,nodev,exec,noatime,size=65536k"}
	dockerHelp                                 = map[string]string{
		"ENDPOINT / HOST":     "[REQUIRED] tcp or unix address for connecting to Docker",
		"CERT_PATH":           "directory where ca.pem, cert.pem, and key.pem are located (default \"\")",
		"CMD":                 "command (CMD) to run when creating containers (default \"/sbin/init\")",
		"EXEC_CMD":            fmt.Sprintf("command to run via exec/ssh (default %q)", defaultExecCmd),
		"TMPFS_MAP":           fmt.Sprintf("space-delimited key:value map of tmpfs mounts (default %q)", defaultTmpfsMap),
		"MEMORY":              "memory to allocate to each container (0 disables allocation, default \"4G\")",
		"SHM":                 "/dev/shm to allocate to each container (0 disables allocation, default \"64MiB\")",
		"CPUS":                "cpu count to allocate to each container (0 disables allocation, default 2)",
		"CPU_SET_SIZE":        "size of available cpu set (default detected locally via runtime.NumCPU)",
		"NATIVE":              "upload and run build script via docker API instead of over ssh (default false)",
		"PRIVILEGED":          "run containers in privileged mode (default false)",
		"SSH_DIAL_TIMEOUT":    fmt.Sprintf("connection timeout for ssh connections (default %v)", defaultDockerSSHDialTimeout),
		"IMAGE_SELECTOR_TYPE": fmt.Sprintf("image selector type (\"tag\" or \"api\", default %q)", defaultDockerImageSelectorType),
		"IMAGE_SELECTOR_URL":  "URL for image selector API, used only when image selector is \"api\"",
	}
)

func init() {
	Register("docker", "Docker", dockerHelp, newDockerProvider)
}

type dockerNumCPUer interface {
	NumCPU() int
}

type stdlibNumCPUer struct{}

func (nc *stdlibNumCPUer) NumCPU() int {
	return runtime.NumCPU()
}

type dockerProvider struct {
	client         docker.CommonAPIClient
	sshDialer      ssh.Dialer
	sshDialTimeout time.Duration

	runPrivileged bool
	runCmd        []string
	runMemory     uint64
	runShm        uint64
	runCPUs       int
	runNative     bool
	execCmd       []string
	tmpFs         map[string]string
	imageSelector image.Selector

	cpuSetsMutex sync.Mutex
	cpuSets      []bool
}

type dockerInstance struct {
	client       docker.CommonAPIClient
	provider     *dockerProvider
	container    *dockertypes.ContainerJSON
	startBooting time.Time

	imageName string
	runNative bool
}

type dockerTagImageSelector struct {
	client *docker.Client
}

func newDockerProvider(cfg *config.ProviderConfig) (Provider, error) {
	client, err := buildDockerClient(cfg)
	if err != nil {
		return nil, err
	}

	runNative := false
	if cfg.IsSet("NATIVE") {
		v, err := strconv.ParseBool(cfg.Get("NATIVE"))
		if err != nil {
			return nil, err
		}

		runNative = v
	}

	cpuSetSize := 0

	if defaultDockerNumCPUer != nil {
		cpuSetSize = defaultDockerNumCPUer.NumCPU()
	}

	if cfg.IsSet("CPU_SET_SIZE") {
		v, err := strconv.ParseInt(cfg.Get("CPU_SET_SIZE"), 10, 64)
		if err != nil {
			return nil, err
		}
		cpuSetSize = int(v)
	}

	if cpuSetSize < 2 {
		cpuSetSize = 2
	}

	privileged := false
	if cfg.IsSet("PRIVILEGED") {
		v, err := strconv.ParseBool(cfg.Get("PRIVILEGED"))
		if err != nil {
			return nil, err
		}
		privileged = v
	}

	cmd := []string{"/sbin/init"}
	if cfg.IsSet("CMD") {
		cmd = strings.Split(cfg.Get("CMD"), " ")
	}

	execCmd := strings.Split(defaultExecCmd, " ")
	if cfg.IsSet("EXEC_CMD") {
		execCmd = strings.Split(cfg.Get("EXEC_CMD"), " ")
	}

	tmpFs := str2map(cfg.Get("TMPFS_MAP"))
	if len(tmpFs) == 0 {
		tmpFs = defaultTmpfsMap
	}

	memory := uint64(1024 * 1024 * 1024 * 4)
	if cfg.IsSet("MEMORY") {
		if parsedMemory, err := humanize.ParseBytes(cfg.Get("MEMORY")); err == nil {
			memory = parsedMemory
		}
	}

	shm := uint64(1024 * 1024 * 64)
	if cfg.IsSet("SHM") {
		if parsedShm, err := humanize.ParseBytes(cfg.Get("SHM")); err == nil {
			shm = parsedShm
		}
	}

	cpus := uint64(2)
	if cfg.IsSet("CPUS") {
		if parsedCPUs, err := strconv.ParseUint(cfg.Get("CPUS"), 10, 64); err == nil {
			cpus = parsedCPUs
		}
	}

	sshDialTimeout := defaultDockerSSHDialTimeout
	if cfg.IsSet("SSH_DIAL_TIMEOUT") {
		sshDialTimeout, err = time.ParseDuration(cfg.Get("SSH_DIAL_TIMEOUT"))
		if err != nil {
			return nil, err
		}
	}

	sshDialer, err := ssh.NewDialerWithPassword("travis")
	if err != nil {
		return nil, errors.Wrap(err, "couldn't create SSH dialer")
	}

	imageSelectorType := defaultDockerImageSelectorType
	if cfg.IsSet("IMAGE_SELECTOR_TYPE") {
		imageSelectorType = cfg.Get("IMAGE_SELECTOR_TYPE")
	}

	if imageSelectorType != "tag" && imageSelectorType != "api" {
		return nil, fmt.Errorf("invalid image selector type %q", imageSelectorType)
	}

	imageSelector, err := buildDockerImageSelector(imageSelectorType, client, cfg)
	if err != nil {
		return nil, errors.Wrap(err, "couldn't build docker image selector")
	}

	return &dockerProvider{
		client:         client,
		sshDialer:      sshDialer,
		sshDialTimeout: sshDialTimeout,

		runPrivileged: privileged,
		runCmd:        cmd,
		runMemory:     memory,
		runShm:        shm,
		runCPUs:       int(cpus),
		runNative:     runNative,
		imageSelector: imageSelector,

		execCmd: execCmd,
		tmpFs:   tmpFs,

		cpuSets: make([]bool, cpuSetSize),
	}, nil
}

func buildDockerClient(cfg *config.ProviderConfig) (*docker.Client, error) {
	// check for both DOCKER_ENDPOINT and DOCKER_HOST, the latter for
	// compatibility with docker's own env vars.
	if !cfg.IsSet("ENDPOINT") && !cfg.IsSet("HOST") {
		return nil, ErrMissingEndpointConfig
	}

	endpoint := cfg.Get("ENDPOINT")
	if endpoint == "" {
		endpoint = cfg.Get("HOST")
	}

	var httpClient *http.Client
	if cfg.IsSet("CERT_PATH") {
		certPath := cfg.Get("CERT_PATH")
		tlsOptions := tlsconfig.Options{
			CAFile:             filepath.Join(certPath, "ca.pem"),
			CertFile:           filepath.Join(certPath, "cert.pem"),
			KeyFile:            filepath.Join(certPath, "key.pem"),
			InsecureSkipVerify: cfg.Get("TLS_VERIFY") == "",
		}

		tlsc, err := tlsconfig.Client(tlsOptions)
		if err != nil {
			return nil, err
		}

		httpClient = &http.Client{
			Transport: &http.Transport{
				TLSClientConfig: tlsc,
			},
			CheckRedirect: docker.CheckRedirect,
		}
	}

	dockerAPIVersion := DockerMinSupportedAPIVersion
	if cfg.IsSet("API_VERSION") {
		dockerAPIVersion = cfg.Get("API_VERSION")
	}

	return docker.NewClient(endpoint, dockerAPIVersion, httpClient, nil)
}

func buildDockerImageSelector(selectorType string, client *docker.Client, cfg *config.ProviderConfig) (image.Selector, error) {
	switch selectorType {
	case "tag":
		return &dockerTagImageSelector{client: client}, nil
	case "api":
		baseURL, err := url.Parse(cfg.Get("IMAGE_SELECTOR_URL"))
		if err != nil {
			return nil, errors.Wrap(err, "failed to parse image selector URL")
		}
		return image.NewAPISelector(baseURL), nil
	default:
		return nil, fmt.Errorf("invalid image selector type %q", selectorType)
	}
}

// dockerImageNameForID returns a human-readable name for the image with the requested ID.
// Currently, we are using the tag that includes the stack-name (e.g "travisci/ci-garnet:packer-1505167479") and reverting back to the ID if nothing is found.
func (p *dockerProvider) dockerImageNameForID(ctx gocontext.Context, imageID string) string {
	images, err := p.client.ImageList(ctx, dockertypes.ImageListOptions{All: true})
	if err != nil {
		return imageID
	}
	for _, image := range images {
		if image.ID == imageID {
			for _, tag := range image.RepoTags {
				if strings.HasPrefix(tag, "travisci/ci-") {
					return tag
				}
			}
		}
	}
	return imageID
}

func (p *dockerProvider) Start(ctx gocontext.Context, startAttributes *StartAttributes) (Instance, error) {
	var (
		imageID   string
		imageName string
	)

	logger := context.LoggerFromContext(ctx).WithField("self", "backend/docker_provider")

	if startAttributes.ImageName != "" {
		imageName = startAttributes.ImageName
	} else {
		selectedImageID, err := p.imageSelector.Select(&image.Params{
			Language: startAttributes.Language,
			Infra:    "docker",
		})
		if err != nil {
			logger.WithField("err", err).Error("couldn't select image")
			return nil, err
		}
		imageID = selectedImageID
		imageName = p.dockerImageNameForID(ctx, imageID)
	}

	containerName := containerNameFromContext(ctx)

	dockerConfig := &dockercontainer.Config{
		Cmd:      p.runCmd,
		Image:    imageID,
		Hostname: containerName,
	}

	dockerHostConfig := &dockercontainer.HostConfig{
		Privileged: p.runPrivileged,
		Tmpfs:      p.tmpFs,
		ShmSize:    int64(p.runShm),
		Resources: dockercontainer.Resources{
			Memory: int64(p.runMemory),
		},
	}

	cpuSets, err := p.checkoutCPUSets()
	if err != nil {
		logger.WithFields(logrus.Fields{
			"err":            err,
			"cpu_set_length": len(p.cpuSets),
			"run_cpus":       p.runCPUs,
		}).Error("couldn't checkout CPUSets")
		return nil, err
	}
	logger.WithField("cpu_sets", cpuSets).Info("checked out")

	if cpuSets != "" {
		dockerHostConfig.Resources.CpusetCpus = cpuSets
	}

	logger.WithFields(logrus.Fields{
		"config":      fmt.Sprintf("%#v", dockerConfig),
		"host_config": fmt.Sprintf("%#v", dockerHostConfig),
	}).Debug("creating container")

	container, err := p.client.ContainerCreate(
		ctx, dockerConfig, dockerHostConfig, nil, containerName)

	if err != nil {
		err := p.client.ContainerRemove(ctx, container.ID,
			dockertypes.ContainerRemoveOptions{
				Force:         true,
				RemoveLinks:   false,
				RemoveVolumes: true,
			})
		if err != nil {
			logger.WithField("err", err).Error("couldn't remove container after create failure")
		}

		return nil, err
	}

	startBooting := time.Now()

	err = p.client.ContainerStart(ctx, container.ID, dockertypes.ContainerStartOptions{})
	if err != nil {
		return nil, err
	}

	containerReady := make(chan dockertypes.ContainerJSON)
	errChan := make(chan error)
	go func(id string) {
		for {
			container, err := p.client.ContainerInspect(ctx, id)
			if err != nil {
				errChan <- err
				return
			}

			if container.State != nil && container.State.Running {
				containerReady <- container
				return
			}
		}
	}(container.ID)

	select {
	case container := <-containerReady:
		metrics.TimeSince("worker.vm.provider.docker.boot", startBooting)
		return &dockerInstance{
			client:       p.client,
			provider:     p,
			runNative:    p.runNative,
			container:    &container,
			imageName:    imageName,
			startBooting: startBooting,
		}, nil
	case err := <-errChan:
		return nil, err
	case <-ctx.Done():
		if ctx.Err() == gocontext.DeadlineExceeded {
			metrics.Mark("worker.vm.provider.docker.boot.timeout")
		}
		return nil, ctx.Err()
	}
}

func (p *dockerProvider) Setup(ctx gocontext.Context) error { return nil }

func (p *dockerProvider) checkoutCPUSets() (string, error) {
	p.cpuSetsMutex.Lock()
	defer p.cpuSetsMutex.Unlock()

	cpuSets := []int{}

	for i, checkedOut := range p.cpuSets {
		if !checkedOut {
			cpuSets = append(cpuSets, i)
		}

		if len(cpuSets) == p.runCPUs {
			break
		}
	}

	if len(cpuSets) != p.runCPUs {
		return "", fmt.Errorf("not enough free CPUsets")
	}

	cpuSetsString := []string{}

	for _, cpuSet := range cpuSets {
		p.cpuSets[cpuSet] = true
		cpuSetsString = append(cpuSetsString, fmt.Sprintf("%d", cpuSet))
	}

	return strings.Join(cpuSetsString, ","), nil
}

func (p *dockerProvider) checkinCPUSets(sets string) {
	p.cpuSetsMutex.Lock()
	defer p.cpuSetsMutex.Unlock()

	for _, cpuString := range strings.Split(sets, ",") {
		cpu, err := strconv.ParseUint(cpuString, 10, 64)
		if err != nil {
			continue
		}
		p.cpuSets[int(cpu)] = false
	}
}

func (i *dockerInstance) sshConnection(ctx gocontext.Context) (ssh.Connection, error) {
	var err error
	container, err := i.client.ContainerInspect(ctx, i.container.ID)
	if err != nil {
		return nil, err
	}
	i.container = &container

	time.Sleep(2 * time.Second)

	return i.provider.sshDialer.Dial(fmt.Sprintf("%s:22", i.container.NetworkSettings.IPAddress), "travis", i.provider.sshDialTimeout)
}

func (i *dockerInstance) UploadScript(ctx gocontext.Context, script []byte) error {
	if i.runNative {
		return i.uploadScriptNative(ctx, script)
	}
	return i.uploadScriptSCP(ctx, script)
}

func (i *dockerInstance) uploadScriptNative(ctx gocontext.Context, script []byte) error {
	tarBuf := &bytes.Buffer{}
	tw := tar.NewWriter(tarBuf)
	err := tw.WriteHeader(&tar.Header{
		Name: "/home/travis/build.sh",
		Mode: 0755,
		Size: int64(len(script)),
	})
	if err != nil {
		return err
	}
	_, err = tw.Write(script)
	if err != nil {
		return err
	}
	err = tw.Close()
	if err != nil {
		return err
	}

	return i.client.CopyToContainer(ctx, i.container.ID, "/",
		bytes.NewReader(tarBuf.Bytes()), dockertypes.CopyToContainerOptions{})
}

func (i *dockerInstance) uploadScriptSCP(ctx gocontext.Context, script []byte) error {
	conn, err := i.sshConnection(ctx)
	if err != nil {
		return err
	}
	defer conn.Close()

	existed, err := conn.UploadFile("build.sh", script)
	if existed {
		return ErrStaleVM
	}
	if err != nil {
		return errors.Wrap(err, "couldn't upload build script")
	}

	return nil
}

func (i *dockerInstance) RunScript(ctx gocontext.Context, output io.Writer) (*RunResult, error) {
	if i.runNative {
		return i.runScriptExec(ctx, output)
	}
	return i.runScriptSSH(ctx, output)
}

func (i *dockerInstance) runScriptExec(ctx gocontext.Context, output io.Writer) (*RunResult, error) {
	execConfig := dockertypes.ExecConfig{
		AttachStdin:  false,
		AttachStdout: true,
		AttachStderr: true,
		Detach:       false,
		Tty:          true,
		Cmd:          i.provider.execCmd,
		User:         "travis",
	}
	exec, err := i.client.ContainerExecCreate(ctx, i.container.ID, execConfig)
	if err != nil {
		return &RunResult{Completed: false}, err
	}

	hijackedResponse, err := i.client.ContainerExecAttach(ctx, exec.ID, execConfig)
	if err != nil {
		return &RunResult{Completed: false}, err
	}

	defer hijackedResponse.Close()

	tee := io.TeeReader(hijackedResponse.Reader, output)
	firstByte := make(chan struct{})
	go func() {
		buf := make([]byte, 8192)
		didFirstByte := false
		for {
			select {
			case <-ctx.Done():
				return
			default:
			}
			n, _ := tee.Read(buf)
			if n != 0 && !didFirstByte {
				firstByte <- struct{}{}
				didFirstByte = true
			}
		}
	}()

	<-firstByte
	for {
		inspect, err := i.client.ContainerExecInspect(ctx, exec.ID)
		if err != nil {
			return &RunResult{Completed: false}, err
		}

		if !inspect.Running {
			return &RunResult{Completed: true, ExitCode: uint8(inspect.ExitCode)}, nil
		}

		select {
		case <-time.After(500 * time.Millisecond):
			continue
		case <-ctx.Done():
			return &RunResult{Completed: false}, ctx.Err()
		}
	}
}

func (i *dockerInstance) runScriptSSH(ctx gocontext.Context, output io.Writer) (*RunResult, error) {
	conn, err := i.sshConnection(ctx)
	if err != nil {
		return &RunResult{Completed: false}, errors.Wrap(err, "couldn't connect to SSH server")
	}
	defer conn.Close()

	exitStatus, err := conn.RunCommand(strings.Join(i.provider.execCmd, " "), output)

	return &RunResult{Completed: err != nil, ExitCode: exitStatus}, errors.Wrap(err, "error running script")
}

func (i *dockerInstance) Stop(ctx gocontext.Context) error {
	defer i.provider.checkinCPUSets(i.container.HostConfig.Resources.CpusetCpus)

	timeout := 30 * time.Second
	err := i.client.ContainerStop(ctx, i.container.ID, &timeout)
	if err != nil {
		return err
	}

	return i.client.ContainerRemove(ctx, i.container.ID,
		dockertypes.ContainerRemoveOptions{
			Force:         true,
			RemoveLinks:   false,
			RemoveVolumes: true,
		})
}

func (i *dockerInstance) ID() string {
	if i.container == nil {
		return "{unidentified}"
	}

	return fmt.Sprintf("%s:%s", i.container.ID[0:7], i.imageName)
}

func (i *dockerInstance) StartupDuration() time.Duration {
	if i.container == nil {
		return zeroDuration
	}
	containerCreated, err := time.Parse(time.RFC3339Nano, i.container.Created)
	if err != nil {
		return zeroDuration
	}
	return i.startBooting.Sub(containerCreated)
}

func (s *dockerTagImageSelector) Select(params *image.Params) (string, error) {
	images, err := s.client.ImageList(gocontext.TODO(), dockertypes.ImageListOptions{All: true})
	if err != nil {
		return "", errors.Wrap(err, "failed to list docker images")
	}

	imageID, err := findDockerImageByTag([]string{
		"travis:" + params.Language,
		params.Language,
		"travis:default",
		"default",
	}, images)

	return imageID, err
}

//findDockerImageByTag returns the ID of the image which matches the requested search tags
func findDockerImageByTag(searchTags []string, images []dockertypes.ImageSummary) (string, error) {
	for _, searchTag := range searchTags {
		for _, image := range images {
			if searchTag == image.ID {
				return image.ID, nil
			}
			for _, tag := range image.RepoTags {
				if tag == searchTag {
					return image.ID, nil
				}
			}
		}
	}

<<<<<<< HEAD
	return "", "", fmt.Errorf("failed to find matching docker image tag")
}

func containerNameFromContext(ctx gocontext.Context) string {
	randName := fmt.Sprintf("travis-job-%s", uuid.NewRandom())
	jobID, ok := context.JobIDFromContext(ctx)
	if !ok {
		return randName
	}

	repoName, ok := context.RepositoryFromContext(ctx)
	if !ok {
		return randName
	}

	repoName = strings.Replace(repoName, "/", "-", -1)
	return fmt.Sprintf("travis-job-%v-%v", repoName, jobID)
=======
	return "", fmt.Errorf("failed to find matching docker image tag")
>>>>>>> b9f111ed
}<|MERGE_RESOLUTION|>--- conflicted
+++ resolved
@@ -690,8 +690,7 @@
 		}
 	}
 
-<<<<<<< HEAD
-	return "", "", fmt.Errorf("failed to find matching docker image tag")
+	return "", fmt.Errorf("failed to find matching docker image tag")
 }
 
 func containerNameFromContext(ctx gocontext.Context) string {
@@ -708,7 +707,4 @@
 
 	repoName = strings.Replace(repoName, "/", "-", -1)
 	return fmt.Sprintf("travis-job-%v-%v", repoName, jobID)
-=======
-	return "", fmt.Errorf("failed to find matching docker image tag")
->>>>>>> b9f111ed
 }