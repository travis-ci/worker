package backend

import (
	"encoding/json"
	"fmt"
	"io"
	"io/ioutil"
	"net"
	"net/url"
	"strconv"
	"strings"
	"sync"
	"time"

	gocontext "context"

	lxd "github.com/lxc/lxd/client"
	lxdconfig "github.com/lxc/lxd/lxc/config"
	lxdapi "github.com/lxc/lxd/shared/api"

	"github.com/pkg/errors"
	"github.com/travis-ci/worker/config"
	"github.com/travis-ci/worker/context"
	"github.com/travis-ci/worker/image"
)

var (
	lxdArchOverride             = ""
	lxdLimitCPU                 = "2"
	lxdLimitCPUBurst            = false
	lxdLimitDisk                = "10GB"
	lxdLimitMemory              = "4GB"
	lxdNetworkStatic            = false
	lxdNetworkDns               = "1.1.1.1,1.0.0.1"
	lxdLimitNetwork             = "500Mbit"
	lxdLimitProcess             = "5000"
	lxdImage                    = "ubuntu:18.04"
	lxdImageAutoDownload        = false
	defaultLxdImageSelectorType = "env"
	lxdExecCmd                  = "bash /home/travis/build.sh"
	lxdExecUID                  = int64(1000)
	lxdDockerPool               = ""
	lxdDockerDisk               = "10GB"
	lxdNetworkIPv6Filtering     = "true"
	lxdSecurityPrivileged       = "false"

	lxdHelp = map[string]string{
		"ARCH_OVERRIDE":          fmt.Sprintf("override arch value from job config (default %q)", lxdArchOverride),
		"EXEC_CMD":               fmt.Sprintf("command to run via exec/ssh (default %q)", lxdExecCmd),
		"EXEC_UID":               fmt.Sprintf("UID of travis user (default %d)", lxdExecUID),
		"MEMORY":                 fmt.Sprintf("memory to allocate to each container (default %q)", lxdLimitMemory),
		"CPUS":                   fmt.Sprintf("CPU count to allocate to each container (default %q)", lxdLimitCPU),
		"CPUS_BURST":             fmt.Sprintf("allow using all CPUs when not in use (default %v)", lxdLimitCPUBurst),
		"NETWORK":                fmt.Sprintf("network bandwidth (default %q)", lxdLimitNetwork),
		"POOL":                   fmt.Sprintf("storage pool to use for the instances"),
		"DISK":                   fmt.Sprintf("disk size (default %q)", lxdLimitDisk),
		"PROCESS":                fmt.Sprintf("maximum number of processes (default %q)", lxdLimitProcess),
		"IMAGE":                  fmt.Sprintf("image to use for the containers (default %q)", lxdImage),
		"IMAGE_AUTO_DOWNLOAD":    fmt.Sprintf("automatically try to download lxc image if it's missing (default %v)", lxdImageAutoDownload),
		"IMAGE_SERVER_URL":       fmt.Sprintf("base URL for images auto download"),
		"IMAGE_SELECTOR_TYPE":    fmt.Sprintf("image selector type (\"env\" or \"api\", default %q)", defaultLxdImageSelectorType),
		"IMAGE_SELECTOR_URL":     fmt.Sprintf("URL for image selector API, used only when image selector is \"api\""),
		"DOCKER_POOL":            fmt.Sprintf("storage pool to use for Docker (default %q)", lxdDockerPool),
		"DOCKER_DISK":            fmt.Sprintf("disk size to use for Docker (default %q)", lxdDockerDisk),
		"NETWORK_STATIC":         fmt.Sprintf("whether to statically set network configuration (default %v)", lxdNetworkStatic),
		"NETWORK_DNS":            fmt.Sprintf("comma separated list of DNS servers (requires NETWORK_STATIC) (default %q)", lxdNetworkDns),
		"NETWORK_IPV6_FILTERING": fmt.Sprintf("prevent the containers from spoofing another's IPv6 address (default %s)", lxdNetworkIPv6Filtering),
		"SECURITY_PRIVILEGED":    fmt.Sprintf("request a container to run without a UID mapping when set true (default %s)", lxdSecurityPrivileged),
	}
)

func init() {
	Register("lxd", "LXD", lxdHelp, newLXDProvider)
}

type lxdWriteCloser struct {
	Writer io.Writer
}

func (w lxdWriteCloser) Write(data []byte) (n int, err error) {
	return w.Writer.Write(data)
}

func (w lxdWriteCloser) Close() error {
	return nil
}

type lxdProvider struct {
	client lxd.ContainerServer

	limitCPU      string
	limitCPUBurst bool
	limitDisk     string
	limitMemory   string
	limitNetwork  string
	limitProcess  string

	archOverride string
	image        string
	runCmd       []string
	runUID       int64

	imageSelectorType string
	imageSelector     image.Selector
	imageAutoDownload bool
	imageBaseURL      *url.URL

	networkStatic        bool
	networkGateway       string
	networkSubnet        *net.IPNet
	networkMTU           string
	networkDNS           []string
	networkLeases        map[string]string
	networkLeasesLock    sync.Mutex
	networkIPv6Filtering string
	securityPrivileged   string

	pool        string
	dockerCache string
	dockerDisk  string
	dockerPool  string

	httpProxy, httpsProxy, ftpProxy, noProxy string
}

func newLXDProvider(cfg *config.ProviderConfig) (Provider, error) {
	client, err := lxd.ConnectLXDUnix("", nil)
	if err != nil {
		return nil, err
	}

	archOverride := lxdArchOverride
	if cfg.IsSet("ARCH_OVERRIDE") {
		archOverride = cfg.Get("ARCH_OVERRIDE")
	}

	execCmd := strings.Split(lxdExecCmd, " ")
	if cfg.IsSet("EXEC_CMD") {
		execCmd = strings.Split(cfg.Get("EXEC_CMD"), " ")
	}

	execUID := lxdExecUID
	if cfg.IsSet("EXEC_UID") {
		execUIDStr := cfg.Get("EXEC_UID")
		var err error
		execUID, err = strconv.ParseInt(execUIDStr, 10, 64)
		if err != nil {
			return nil, err
		}
	}

	limitMemory := lxdLimitMemory
	if cfg.IsSet("MEMORY") {
		limitMemory = cfg.Get("MEMORY")
	}

	limitCPU := lxdLimitCPU
	if cfg.IsSet("CPUS") {
		limitCPU = cfg.Get("CPUS")
	}

	limitCPUBurst := lxdLimitCPUBurst
	if cfg.IsSet("CPUS_BURST") {
		limitCPUBurst = cfg.Get("CPUS_BURST") == "true"
	}

	limitNetwork := lxdLimitNetwork
	if cfg.IsSet("NETWORK") {
		limitNetwork = cfg.Get("NETWORK")
	}

	networkIPv6Filtering := lxdNetworkIPv6Filtering
	if cfg.IsSet("NETWORK_IPV6_FILTERING") {
		networkIPv6Filtering = cfg.Get("NETWORK_IPV6_FILTERING")
	}

	securityPrivileged := lxdSecurityPrivileged
	if cfg.IsSet("SECURITY_PRIVILEGED") {
		securityPrivileged = cfg.Get("SECURITY_PRIVILEGED")
	}

	networkStatic := lxdNetworkStatic
	networkMTU := "1500"
	var networkGateway string
	var networkSubnet *net.IPNet
	var networkLeases map[string]string
	if cfg.IsSet("NETWORK_STATIC") {
		networkStatic = cfg.Get("NETWORK_STATIC") == "true"

		network, _, err := client.GetNetwork("lxdbr0")
		if err != nil {
			return nil, err
		}

		if network.Managed {
			// Get MTU
			if network.Config["bridge.mtu"] != "" {
				networkMTU = network.Config["bridge.mtu"]
			}

			// Get subnet
			if network.Config["ipv4.address"] == "" {
				return nil, fmt.Errorf("No IPv4 subnet set on the network")
			}

			gateway, subnet, err := net.ParseCIDR(network.Config["ipv4.address"])
			if err != nil {
				return nil, err
			}

			networkGateway = gateway.String()
			networkSubnet = subnet
		} else {
			networkState, err := client.GetNetworkState("lxdbr0")
			if err != nil {
				return nil, err
			}

			// Get MTU
			networkMTU = fmt.Sprintf("%d", networkState.Mtu)

			// Get subnet
			for _, address := range networkState.Addresses {
				if address.Family != "inet" || address.Scope != "global" {
					continue
				}

				gateway, subnet, err := net.ParseCIDR(fmt.Sprintf("%s/%s", address.Address, address.Netmask))
				if err != nil {
					return nil, err
				}

				networkGateway = gateway.String()
				networkSubnet = subnet
			}
		}
		networkLeases = map[string]string{}
	}

	networkDNS := strings.Split(lxdNetworkDns, ",")
	if cfg.IsSet("NETWORK_DNS") {
		networkDNS = strings.Split(cfg.Get("NETWORK_DNS"), ",")
	}

	limitProcess := lxdLimitProcess
	if cfg.IsSet("PROCESS") {
		limitNetwork = cfg.Get("PROCESS")
	}

	limitDisk := lxdLimitDisk
	if cfg.IsSet("DISK") {
		limitDisk = cfg.Get("DISK")
	}

	image := lxdImage
	if cfg.IsSet("IMAGE") {
		image = cfg.Get("IMAGE")
	}

	imageSelectorType := defaultLxdImageSelectorType
	if cfg.IsSet("IMAGE_SELECTOR_TYPE") {
		imageSelectorType = cfg.Get("IMAGE_SELECTOR_TYPE")
	}

	imageAutoDownload := lxdImageAutoDownload
	if cfg.IsSet("IMAGE_AUTO_DOWNLOAD") {
		imageAutoDownload = cfg.Get("IMAGE_AUTO_DOWNLOAD") == "true"
	}

	var imageBaseURL *url.URL
	if imageAutoDownload {
		u, err := url.Parse(cfg.Get("IMAGE_SERVER_URL"))
		if err != nil {
			return nil, err
		}

		imageBaseURL = u
	}

	if imageSelectorType != "env" && imageSelectorType != "api" {
		return nil, fmt.Errorf("invalid image selector type %q", imageSelectorType)
	}

	imageSelector, err := buildLxdImageSelector(imageSelectorType, cfg)
	if err != nil {
		return nil, err
	}

	dockerDisk := lxdDockerDisk
	if cfg.IsSet("DOCKER_DISK") {
		dockerDisk = cfg.Get("DOCKER_DISK")
	}

	dockerPool := lxdDockerPool
	dockerCache := ""
	if cfg.IsSet("DOCKER_POOL") {
		dockerPool = cfg.Get("DOCKER_POOL")

		volume, _, err := client.GetStoragePoolVolume(dockerPool, "custom", "cache_docker")
		if err == nil {
			dockerCache = volume.Name
		}
	}

	pool := ""
	if cfg.IsSet("POOL") {
		pool = cfg.Get("POOL")
	}

	httpProxy := cfg.Get("HTTP_PROXY")
	httpsProxy := cfg.Get("HTTPS_PROXY")
	ftpProxy := cfg.Get("FTP_PROXY")
	noProxy := cfg.Get("NO_PROXY")

	return &lxdProvider{
		client: client,

		archOverride: archOverride,

		limitCPU:      limitCPU,
		limitCPUBurst: limitCPUBurst,
		limitDisk:     limitDisk,
		limitMemory:   limitMemory,
		limitNetwork:  limitNetwork,
		limitProcess:  limitProcess,

		runCmd: execCmd,
		runUID: execUID,
		image:  image,

		imageSelector:     imageSelector,
		imageSelectorType: imageSelectorType,
		imageAutoDownload: imageAutoDownload,
		imageBaseURL:      imageBaseURL,

		networkSubnet:        networkSubnet,
		networkGateway:       networkGateway,
		networkStatic:        networkStatic,
		networkMTU:           networkMTU,
		networkDNS:           networkDNS,
		networkLeases:        networkLeases,
		networkIPv6Filtering: networkIPv6Filtering,
		securityPrivileged:   securityPrivileged,

		pool:        pool,
		dockerCache: dockerCache,
		dockerDisk:  dockerDisk,
		dockerPool:  dockerPool,

		httpProxy:  httpProxy,
		httpsProxy: httpsProxy,
		ftpProxy:   ftpProxy,
		noProxy:    noProxy,
	}, nil
}

func (p *lxdProvider) SupportsProgress() bool {
	return false
}

func (p *lxdProvider) StartWithProgress(ctx gocontext.Context, startAttributes *StartAttributes, _ Progresser) (Instance, error) {
	return p.Start(ctx, startAttributes)
}

func (p *lxdProvider) allocateAddress(containerName string) (string, error) {
	p.networkLeasesLock.Lock()
	defer p.networkLeasesLock.Unlock()

	// Get all IPs
	inc := func(ip net.IP) {
		for j := len(ip) - 1; j >= 0; j-- {
			ip[j]++
			if ip[j] > 0 {
				break
			}
		}
	}

	stringInSlice := func(key string, list []string) bool {
		for _, entry := range list {
			if entry == key {
				return true
			}
		}

		return false
	}

	var ips []string
	ip := net.ParseIP(p.networkGateway)
	for ip := ip.Mask(p.networkSubnet.Mask); p.networkSubnet.Contains(ip); inc(ip) {
		ips = append(ips, ip.String())
	}

	usedIPs := []string{}
	for _, usedIP := range p.networkLeases {
		usedIPs = append(usedIPs, usedIP)
	}

	// Find a free address
	for _, ip := range ips {
		// Skip used addresses
		if ip == ips[0] {
			continue
		}

		if ip == p.networkGateway {
			continue
		}

		if ip == ips[len(ips)-1] {
			continue
		}

		if stringInSlice(ip, usedIPs) {
			continue
		}

		// Allocate the address
		p.networkLeases[containerName] = ip
		size, _ := p.networkSubnet.Mask.Size()
		return fmt.Sprintf("%s/%d", ip, size), nil
	}

	return "", fmt.Errorf("No free addresses found")
}

func (p *lxdProvider) releaseAddress(containerName string) {
	p.networkLeasesLock.Lock()
	defer p.networkLeasesLock.Unlock()

	delete(p.networkLeases, containerName)
}

func buildLxdImageSelector(selectorType string, cfg *config.ProviderConfig) (image.Selector, error) {
	switch selectorType {
	case "env":
		return image.NewEnvSelector(cfg)
	case "api":
		baseURL, err := url.Parse(cfg.Get("IMAGE_SELECTOR_URL"))
		if err != nil {
			return nil, err
		}
		return image.NewAPISelector(baseURL), nil
	default:
		return nil, fmt.Errorf("invalid image selector type %q", selectorType)
	}
}

func (p *lxdProvider) getImage(imageName string) (lxd.ImageServer, *lxdapi.Image, error) {
	// Remote images
	if strings.Contains(imageName, ":") {
		defaultConfig := lxdconfig.NewConfig("", true)

		remote, fingerprint, err := defaultConfig.ParseRemote(imageName)
		if err != nil {
			return nil, nil, err
		}

		imageServer, err := defaultConfig.GetImageServer(remote)
		if err != nil {
			return nil, nil, err
		}

		if fingerprint == "" {
			fingerprint = "default"
		}

		alias, _, err := imageServer.GetImageAlias(fingerprint)
		if err == nil {
			fingerprint = alias.Target
		}

		image, _, err := imageServer.GetImage(fingerprint)
		if err != nil {
			return nil, nil, err
		}

		return imageServer, image, nil
	}

	// Local images
	fingerprint := imageName
	alias, _, err := p.client.GetImageAlias(imageName)
	if err == nil {
		fingerprint = alias.Target
	}

	image, _, err := p.client.GetImage(fingerprint)
	if err != nil {
		return nil, nil, err
	}

	return p.client, image, nil
}

func (p *lxdProvider) Start(ctx gocontext.Context, startAttributes *StartAttributes) (Instance, error) {
	logger := context.LoggerFromContext(ctx).WithField("self", "backend/lxd_provider")
	containerName := hostnameFromContext(ctx)

	var (
		imageName string
		err       error
	)

	jobID, _ := context.JobIDFromContext(ctx)
	repo, _ := context.RepositoryFromContext(ctx)

<<<<<<< HEAD
  logger.WithField("ImageName", startAttributes.ImageName).WithField("OSCustom", startAttributes.OSCustom).Info("DEBUG")
=======
	logger.WithField("ImageName", startAttributes.ImageName).WithField("OSCustom", startAttributes.OSCustom).Info("DEBUG")
>>>>>>> db1f8d81
	// Select the image
	if startAttributes.ImageName != "" {
		imageName = startAttributes.ImageName
	} else if startAttributes.OSCustom != "" {
		imageName = startAttributes.OSCustom

		var imgManager *image.Manager
		imgManager, err = image.NewManager(ctx, nil, p.imageBaseURL)
		if err != nil {
			return nil, err
		}
		err = imgManager.LoadCustom(imageName, startAttributes.TamToken)

		if err != nil {
			return nil, err
		}
	} else {
		imageArch := startAttributes.Arch
		if p.archOverride != "" {
			imageArch = p.archOverride
		}

		imageName, err = p.imageSelector.Select(ctx, &image.Params{
			Infra:    "lxd-" + imageArch,
			Language: startAttributes.Language,
			OsxImage: startAttributes.OsxImage,
			Dist:     startAttributes.Dist,
			Group:    startAttributes.Group,
			OS:       startAttributes.OS,
			JobID:    jobID,
			Repo:     repo,
		})

		if err != nil {
			return nil, err
		}

		if p.imageAutoDownload {
			apiSelector, ok := p.imageSelector.(*image.APISelector)
			if ok {
				var imgManager *image.Manager
				imgManager, err = image.NewManager(ctx, apiSelector, p.imageBaseURL)
				if err != nil {
					return nil, err
				}

				err = imgManager.Load(imageName)
			}
		}

		if err != nil {
			return nil, err
		}
	}

	if imageName == "default" {
		imageName = p.image
	}

	imageServer, image, err := p.getImage(imageName)
	if err != nil {
		logger.WithField("err", err).Error("unable to locate the image")
		return nil, err
	}

	// Handle existing containers
	existingContainer, _, err := p.client.GetContainer(containerName)
	if err == nil {
		if existingContainer.StatusCode != lxdapi.Stopped {
			// Force stop the container
			req := lxdapi.ContainerStatePut{
				Action:  "stop",
				Timeout: -1,
				Force:   true,
			}

			op, err := p.client.UpdateContainerState(containerName, req, "")
			if err != nil {
				logger.WithField("err", err).Error("couldn't stop preexisting container before create")
				return nil, err
			}

			err = op.Wait()
			if err != nil {
				logger.WithField("err", err).Error("couldn't stop preexisting container before create")
				return nil, err
			}
		}

		op, err := p.client.DeleteContainer(containerName)
		if err != nil {
			logger.WithField("err", err).Error("couldn't remove preexisting container before create")
			return nil, err
		}

		err = op.Wait()
		if err != nil {
			logger.WithField("err", err).Error("couldn't remove preexisting container before create")
			return nil, err
		}

		if p.dockerPool != "" {
			err := p.client.DeleteStoragePoolVolume(p.dockerPool, "custom", fmt.Sprintf("%s-docker", containerName))
			if err != nil {
				logger.WithField("err", err).Error("couldn't remove the container Docker storage volume")
				return nil, err
			}
		}

		if p.networkStatic {
			p.releaseAddress(containerName)
		}

		logger.Warn("removed preexisting container before create")
	}

	// Create the Docker volume
	if p.dockerPool != "" {
		vol := lxdapi.StorageVolumesPost{
			Name: fmt.Sprintf("%s-docker", containerName),
			Type: "custom",
		}
		vol.Config = map[string]string{
			"size": p.dockerDisk,
		}

		err := p.client.CreateStoragePoolVolume(p.dockerPool, vol)
		if err != nil {
			logger.WithField("err", err).Error("couldn't create the container Docker storage volume")
			return nil, err
		}
	}

	// Create the container
	config := map[string]string{
		"security.devlxd":                      "false",
		"security.idmap.isolated":              "true",
		"security.idmap.size":                  "100000",
		"security.nesting":                     "true",
		"security.privileged":                  p.securityPrivileged,
		"security.syscalls.intercept.mknod":    "true",
		"security.syscalls.intercept.setxattr": "true",
		"limits.memory":                        p.limitMemory,
		"limits.processes":                     p.limitProcess,
		"linux.kernel_modules":                 "overlay",
	}

	if !p.limitCPUBurst {
		config["limits.cpu"] = p.limitCPU
	} else {
		config["limits.cpu.allowance"] = fmt.Sprintf("%s00%%", p.limitCPU)
	}

	req := lxdapi.ContainersPost{
		Name: containerName,
	}
	req.Config = config

	if p.pool != "" {
		req.Devices = map[string]map[string]string{}
		req.Devices["root"] = map[string]string{}
		req.Devices["root"]["type"] = "disk"
		req.Devices["root"]["path"] = "/"
		req.Devices["root"]["pool"] = p.pool
	}

	rop, err := p.client.CreateContainerFromImage(imageServer, *image, req)
	if err != nil {
		logger.WithField("err", err).Error("couldn't create a new container")
		return nil, err
	}

	err = rop.Wait()
	if err != nil {
		logger.WithField("err", err).Error("couldn't create a new container")
		return nil, err
	}

	// Configure the container devices
	container, etag, err := p.client.GetContainer(containerName)
	if err != nil {
		logger.WithField("err", err).Error("failed to get the container")
		return nil, err
	}

	// Disk limits
	container.Devices["root"] = container.ExpandedDevices["root"]
	container.Devices["root"]["size"] = p.limitDisk

	// Network limits
	container.Devices["eth0"] = container.ExpandedDevices["eth0"]
	container.Devices["eth0"]["limits.max"] = p.limitNetwork
	container.Devices["eth0"]["security.mac_filtering"] = "true"
	container.Devices["eth0"]["security.ipv4_filtering"] = "true"
	container.Devices["eth0"]["security.ipv6_filtering"] = p.networkIPv6Filtering

	// Docker storage
	if p.dockerPool != "" {
		container.Devices["docker"] = map[string]string{
			"type":   "disk",
			"source": fmt.Sprintf("%s-docker", containerName),
			"pool":   p.dockerPool,
			"path":   "/var/lib/docker",
		}

		if p.dockerCache != "" {
			container.Devices["docker-cache"] = map[string]string{
				"type":     "disk",
				"readonly": "true",
				"shift":    "true",
				// FIXME: workaround for lack of shifting on custom volumes (will be implemented soon)
				"source": fmt.Sprintf("/var/snap/lxd/common/lxd/storage-pools/%s/custom/%s/", p.dockerPool, p.dockerCache),
				"path":   "/var/lib/docker-cache",
			}
		}
	}

	// Static networking
	if p.networkStatic {
		address, err := p.allocateAddress(containerName)
		if err != nil {
			return nil, err
		}

		dns, err := json.Marshal(p.networkDNS)
		if err != nil {
			return nil, err
		}

		container.Devices["eth0"]["ipv4.address"] = strings.Split(address, "/")[0]

		var fileName, content string
		switch startAttributes.Dist {
		case "xenial":
			fileName = "/etc/network/interfaces"
			content = fmt.Sprintf(`# The loopback network interface
auto lo
iface lo inet loopback

auto eth0
iface eth0 inet static
  address %s
  gateway %s
  netmask 255.255.255.0
  dns-nameservers %s
  mtu %s
`, address, p.networkGateway, strings.Join(p.networkDNS, " "), p.networkMTU)
		default:
			fileName = "/etc/netplan/50-cloud-init.yaml"
			content = fmt.Sprintf(`network:
  version: 2
  ethernets:
    eth0:
      addresses:
        - %s
      gateway4: %s
      nameservers:
        addresses: %s
      mtu: %s
`, address, p.networkGateway, dns, p.networkMTU)
		}

		args := lxd.ContainerFileArgs{
			Type:    "file",
			Mode:    0644,
			UID:     0,
			GID:     0,
			Content: strings.NewReader(string(content)),
		}

		err = p.client.CreateContainerFile(containerName, fileName, args)
		if err != nil {
			logger.WithField("err", err).Error("failed to upload netplan/interfaces to container")
			return nil, err
		}
	}

	// Save the changes
	op, err := p.client.UpdateContainer(containerName, container.Writable(), etag)
	if err != nil {
		logger.WithField("err", err).Error("failed to update the container config")
		return nil, err
	}

	err = op.Wait()
	if err != nil {
		logger.WithField("err", err).Error("failed to update the container config")
		return nil, err
	}

	// Start the container
	op, err = p.client.UpdateContainerState(containerName, lxdapi.ContainerStatePut{Action: "start", Timeout: -1}, "")
	if err != nil {
		logger.WithField("err", err).Error("couldn't start new container")
		return nil, err
	}

	err = op.Wait()
	if err != nil {
		logger.WithField("err", err).Error("couldn't start new container")
		return nil, err
	}

	// Wait for connectivity
	connectivityCheck := func() error {
		exec := lxdapi.ContainerExecPost{
			Command: []string{"ping", "www.google.com", "-c", "1"},
		}

		// Spawn the command
		op, err := p.client.ExecContainer(containerName, exec, nil)
		if err != nil {
			return err
		}

		err = op.Wait()
		if err != nil {
			return err
		}
		opAPI := op.Get()

		retVal := int32(opAPI.Metadata["return"].(float64))
		if retVal != 0 {
			return fmt.Errorf("ping exited with %d", retVal)
		}

		return nil
	}

	// Wait 30s for network
	time.Sleep(1 * time.Second)
	for i := 0; i < 60; i++ {
		err = connectivityCheck()
		if err == nil {
			break
		}

		time.Sleep(500 * time.Millisecond)
	}

	if err != nil {
		logger.WithField("err", err).Error("container didn't have connectivity after 30s")
		return nil, err
	}

	// Get the container
	container, _, err = p.client.GetContainer(containerName)
	if err != nil {
		logger.WithField("err", err).Error("failed to get the container")
		return nil, err
	}

	return &lxdInstance{
		client:           p.client,
		provider:         p,
		container:        container,
		runUID:           p.runUID,
		startBooting:     time.Now(),
		imageFingerprint: image.Fingerprint,
	}, nil
}

func (p *lxdProvider) Setup(ctx gocontext.Context) error {
	logger := context.LoggerFromContext(ctx).WithField("self", "backend/lxd_provider")
	logger.Warn("The LXD provider is in beta, use it at your own risk!")

	return nil
}

func (i *lxdInstance) Warmed() bool {
	return false
}

func (i *lxdInstance) SupportsProgress() bool {
	return false
}

type lxdInstance struct {
	client           lxd.ContainerServer
	provider         *lxdProvider
	container        *lxdapi.Container
	runUID           int64
	startBooting     time.Time
	imageFingerprint string
}

func (i *lxdInstance) ID() string {
	if i.container == nil {
		return "{unidentified}"
	}

	return i.container.Name
}

func (i *lxdInstance) ImageName() string {
	return i.imageFingerprint
}

func (i *lxdInstance) StartupDuration() time.Duration {
	if i.container == nil {
		return zeroDuration
	}

	return i.startBooting.Sub(i.container.CreatedAt)
}

func (i *lxdInstance) Stop(ctx gocontext.Context) error {
	logger := context.LoggerFromContext(ctx).WithField("self", "backend/lxd_provider")

	container, _, err := i.client.GetContainer(i.container.Name)
	if err != nil {
		logger.WithField("err", err).Error("failed to find container to stop")
		return err
	}

	if container.StatusCode != lxdapi.Stopped {
		// Force stop the container
		req := lxdapi.ContainerStatePut{
			Action:  "stop",
			Timeout: -1,
			Force:   true,
		}

		op, err := i.client.UpdateContainerState(container.Name, req, "")
		if err != nil {
			logger.WithField("err", err).Error("couldn't stop preexisting container before create")
			return err
		}

		err = op.Wait()
		if err != nil {
			logger.WithField("err", err).Error("couldn't stop preexisting container before create")
			return err
		}
	}

	op, err := i.client.DeleteContainer(container.Name)
	if err != nil {
		logger.WithField("err", err).Error("couldn't remove preexisting container before create")
		return err
	}

	err = op.Wait()
	if err != nil {
		logger.WithField("err", err).Error("couldn't remove preexisting container before create")
		return err
	}

	if i.provider.dockerPool != "" {
		err := i.client.DeleteStoragePoolVolume(i.provider.dockerPool, "custom", fmt.Sprintf("%s-docker", container.Name))
		if err != nil {
			logger.WithField("err", err).Error("couldn't remove the container Docker storage volume")
			return err
		}
	}

	if i.provider.networkStatic {
		i.provider.releaseAddress(container.Name)
	}

	return nil
}

func (i *lxdInstance) UploadScript(ctx gocontext.Context, script []byte) error {
	logger := context.LoggerFromContext(ctx).WithField("self", "backend/lxd_provider")

	args := lxd.ContainerFileArgs{
		Type:    "file",
		Mode:    0700,
		UID:     i.runUID,
		GID:     i.runUID,
		Content: strings.NewReader(string(script)),
	}

	err := i.client.CreateContainerFile(i.container.Name, "/home/travis/build.sh", args)
	if err != nil {
		logger.WithField("err", err).Error("failed to upload file to container")
		return err
	}

	return nil
}

func (i *lxdInstance) DownloadTrace(ctx gocontext.Context) ([]byte, error) {
	logger := context.LoggerFromContext(ctx).WithField("self", "backend/lxd_provider")

	r, _, err := i.client.GetContainerFile(i.container.Name, "/tmp/build.trace")
	if err != nil {
		logger.WithField("err", err).Error("failed to retrieve file from container")
		return nil, err
	}
	defer r.Close()

	buf, err := ioutil.ReadAll(r)
	if err != nil {
		logger.WithField("err", err).Error("failed to read trace content")
		return nil, errors.Wrap(err, "couldn't read contents of file")
	}

	return buf, nil
}

func (i *lxdInstance) RunScript(ctx gocontext.Context, output io.Writer) (*RunResult, error) {
	logger := context.LoggerFromContext(ctx).WithField("self", "backend/lxd_provider")

	// Build the environment
	env := map[string]string{
		"HOME": "/home/travis",
		"USER": "travis",
		"TERM": "xterm",
	}
	if i.provider.httpProxy != "" {
		env["HTTP_PROXY"] = i.provider.httpProxy
		env["http_proxy"] = i.provider.httpProxy
	}

	if i.provider.httpsProxy != "" {
		env["HTTPS_PROXY"] = i.provider.httpsProxy
		env["https_proxy"] = i.provider.httpsProxy
	}

	if i.provider.ftpProxy != "" {
		env["FTP_PROXY"] = i.provider.ftpProxy
		env["ftp_proxy"] = i.provider.ftpProxy
	}

	if i.provider.noProxy != "" {
		env["NO_PROXY"] = i.provider.noProxy
		env["no_proxy"] = i.provider.noProxy
	}

	// Setup the arguments
	cmd := []string{"sudo", "-h", "localhost", "-E", "-u", "travis", "--"}
	cmd = append(cmd, i.provider.runCmd...)
	exec := lxdapi.ContainerExecPost{
		Command:     cmd,
		WaitForWS:   true,
		Interactive: false,
		Environment: env,
	}

	args := lxd.ContainerExecArgs{
		Stdin:    nil,
		Stdout:   lxdWriteCloser{Writer: output},
		Stderr:   lxdWriteCloser{Writer: output},
		DataDone: make(chan bool),
	}

	// Spawn the command
	op, err := i.client.ExecContainer(i.container.Name, exec, &args)
	if err != nil {
		logger.WithField("err", err).Error("failed to exec command")
		return nil, err
	}

	err = op.Wait()
	if err != nil {
		logger.WithField("err", err).Error("failed to exec command")
		return &RunResult{Completed: false}, err
	}
	opAPI := op.Get()

	// Wait for any remaining I/O to be flushed
	<-args.DataDone

	return &RunResult{Completed: true, ExitCode: int32(opAPI.Metadata["return"].(float64))}, nil
}<|MERGE_RESOLUTION|>--- conflicted
+++ resolved
@@ -506,11 +506,6 @@
 	jobID, _ := context.JobIDFromContext(ctx)
 	repo, _ := context.RepositoryFromContext(ctx)
 
-<<<<<<< HEAD
-  logger.WithField("ImageName", startAttributes.ImageName).WithField("OSCustom", startAttributes.OSCustom).Info("DEBUG")
-=======
-	logger.WithField("ImageName", startAttributes.ImageName).WithField("OSCustom", startAttributes.OSCustom).Info("DEBUG")
->>>>>>> db1f8d81
 	// Select the image
 	if startAttributes.ImageName != "" {
 		imageName = startAttributes.ImageName
@@ -741,6 +736,10 @@
 		}
 
 		container.Devices["eth0"]["ipv4.address"] = strings.Split(address, "/")[0]
+
+    if startAttributes.OSCustom != "" {
+      startAttributes.Dist = ""
+    }
 
 		var fileName, content string
 		switch startAttributes.Dist {
